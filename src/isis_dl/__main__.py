--- conflicted
+++ resolved
@@ -68,10 +68,6 @@
 
 
 # TODO:
-<<<<<<< HEAD
-
-=======
->>>>>>> d5da5ba7
 #   TL;DR of how password storing works
 #
 #   Better checksum → include file size + other metadata?
