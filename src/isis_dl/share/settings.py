import datetime
import os
import platform
from hashlib import sha256

from cryptography.hazmat.primitives import hashes

# In this file you will find various constants that dictate how isis_dl works.
# First up there are things that you may want to change.
# In the second part only change stuff if you know what you are doing.

# < Directory options >

# The directory where everything lives in.
# Note that if you want to expand your "~" use `os.path.expanduser("~")`. Otherwise a Directory with the literal `~` will be created in the current working directory
working_dir_location = os.path.join(os.path.expanduser("~"), "isis_dl_downloads")

# The directory where files get saved to
download_dir_location = "Courses/"

# Temporary directory. Currently not used.
temp_dir_location = ".temp/"

# The directory for intern stuff such as passwords
intern_dir_location = ".intern/"

# The directory for intern stuff such as passwords
unpacked_archive_dir_location = "UnpackedArchives/"
unpacked_archive_suffix = ".unzipped"

# Will create a symlink in the working_dir.
settings_file_location = os.path.join(intern_dir_location, "settings.py")

# Logs
log_dir_location = os.path.join(intern_dir_location, "logs/")
log_file_location = os.path.join(log_dir_location, "log" + datetime.datetime.now().strftime("-%Y-%m-%d-%H:%M:%S") + ".log")

whitelist_file_name_location = os.path.join(intern_dir_location, "whitelist.txt")
blacklist_file_name_location = os.path.join(intern_dir_location, "blacklist.txt")
course_name_to_id_file_location = os.path.join(intern_dir_location, "id_file.json")

# </ Directory options >

# < Checksums >

# Checksums are dumped into this file on a per-course basis.
checksum_file = ".checksums.json"
checksum_algorithm = sha256

# Format:
# <extension>: (<#bytes to ignore>, <#bytes to read>)
checksum_num_bytes = {
    ".pdf": (0, None),
    ".tex": (0, None),

    ".zip": (512, 512),

    None: (0, 512),
}

# </ Checksums >


# < Password / Cryptography options >

password_dir = os.path.join(intern_dir_location, "Passwords/")
clear_password_file = os.path.join(password_dir, "Pass.clean")
encrypted_password_file = os.path.join(password_dir, "Pass.encrypted")

already_prompted_file = os.path.join(password_dir, "Pass.prompted")

# Beware: Changing any of these options means loosing compatibility with the old password file.
hash_iterations = 10 ** 1
hash_algorithm = hashes.SHA3_512()
hash_length = 32

# < Password / Cryptography options >

#

# Begin second part.


# < Miscellaneous options >

try:
    with open("VERSION") as f:
        version = f.read().strip()

except FileNotFoundError:
    version = "0.0.0"

# The number of places the progress bar has. Feel free to change!
progress_bar_resolution = 16

# When this percentage is reached the progress is not buffered with \n's
ratio_to_skip_big_progress = 0.7

enable_multithread = True

download_chunk_size = 2 ** 14

sleep_time_for_isis = 3  # in s
sleep_time_for_download_interrupt = 0.25  # in s

is_windows = platform.system() == "Windows"

log_clear_screen = True

<<<<<<< HEAD
token_queue_refresh_rate = 0.01  # in s
token_queue_num_times_threads_to_put = 2

=======
>>>>>>> 2b8cf657
num_sessions = 4

# </ Miscellaneous options ><|MERGE_RESOLUTION|>--- conflicted
+++ resolved
@@ -107,12 +107,10 @@
 
 log_clear_screen = True
 
-<<<<<<< HEAD
+
 token_queue_refresh_rate = 0.01  # in s
 token_queue_num_times_threads_to_put = 2
 
-=======
->>>>>>> 2b8cf657
 num_sessions = 4
 
 # </ Miscellaneous options >