import base64
import getpass
import os
import sys
from typing import Optional, List

from cryptography.fernet import Fernet, InvalidToken
from cryptography.hazmat.primitives.kdf.pbkdf2 import PBKDF2HMAC

from isisdl.settings import password_hash_algorithm, password_hash_length, password_hash_iterations, env_var_name_username, env_var_name_password, is_autorun, master_password, error_text
from isisdl.utils import User, config, logger, database_helper

# TODO: Also make the caching work for when the password is entered manually
last_password: Optional[str] = None
last_username: Optional[str] = None


def generate_key(password: str) -> bytes:
<<<<<<< HEAD
    # TODO: Discuss with Carsten if storing the master password in the database is a good idea.
=======
>>>>>>> 3e861f29
    _salt = database_helper.get_config_key("salt")
    assert isinstance(_salt, str)
    salt = _salt.encode()

    kdf = PBKDF2HMAC(algorithm=password_hash_algorithm(), length=password_hash_length, salt=salt, iterations=password_hash_iterations)

    return base64.urlsafe_b64encode(kdf.derive(password.encode()))


def encryptor(password: str, content: str) -> str:
    global last_password
    last_password = password

    key = generate_key(password)
    return Fernet(key).encrypt(content.encode()).decode()


def decryptor(password: str, content: str) -> Optional[str]:
    key = generate_key(password)

    try:
        decrypted = Fernet(key).decrypt(content.encode()).decode()

        # Only cache the entry if it got successfully decrypted
        global last_password
        last_password = password

        return decrypted

    except InvalidToken:
        return None


def store_user(user: User, password: Optional[str] = None) -> None:
    encrypted = encryptor(password or master_password, user.password)

    config.username = user.username
    config.password = encrypted
    config.password_encrypted = bool(password)


def get_credentials(alternative_master_passwords: Optional[List[str]] = None) -> User:
    """
    Prioritizes:
        Cached Password > Environment variable > Database > Input
    """
    global last_username
    alternative_master_passwords = alternative_master_passwords or []

    def prompt_user() -> User:
        print("Please provide authentication for ISIS.")
        username = input("Username: ")
        password = getpass.getpass("Password: ")
        logger.set_username(username)

        return User(username, password)

    # First check the environment variables for username *and* password
    env_username, env_password = os.getenv(env_var_name_username), os.getenv(env_var_name_password)
    if env_username is not None and env_password is not None:
        return User(env_username, env_password)

    # Now try the database
    if config.username is not None and config.password is not None:
        if not config.password_encrypted:
            for _password in [master_password] + alternative_master_passwords:
                decrypted = decryptor(_password, config.password)
                if decrypted is not None:
                    break

            else:
                print(f"""
{error_text} I could not decrypt the password even though it is set to be encrypted
with the master password. This probably means that the master password
changed since you saved your password.

You can either enter your password manually or rerun me with `isisdl --init` to re-store your password.
""")

                return prompt_user()

            return User(config.username, decrypted)

        while True:
            # Maybe use the cache
            if last_password is not None:
                possible_actual_password = decryptor(last_password, config.password)
                if possible_actual_password is not None:
                    return User(config.username, possible_actual_password)

            # Prompt for a password
            user_password = getpass.getpass("Please enter the passphrase: ")
            actual_password = decryptor(user_password, config.password)
            if actual_password is None:
                print("Your password is incorrect. Try again\n")
            else:
                return User(config.username, actual_password)

    if is_autorun:
        sys.exit(1)

    # If nothing is found prompt the user
    return prompt_user()<|MERGE_RESOLUTION|>--- conflicted
+++ resolved
@@ -16,10 +16,6 @@
 
 
 def generate_key(password: str) -> bytes:
-<<<<<<< HEAD
-    # TODO: Discuss with Carsten if storing the master password in the database is a good idea.
-=======
->>>>>>> 3e861f29
     _salt = database_helper.get_config_key("salt")
     assert isinstance(_salt, str)
     salt = _salt.encode()
