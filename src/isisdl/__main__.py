#!/usr/bin/env python3
import sys

import isisdl.compress as compress
from isisdl.backend import sync_database
from isisdl.backend.config import init_wizard, config_wizard
from isisdl.backend.request_helper import CourseDownloader
from isisdl.settings import is_first_time, is_static, forbidden_chars, has_ffmpeg, fstype, is_windows, working_dir_location, python_executable, is_macos, is_online
from isisdl.utils import args, acquire_file_lock_or_exit, generate_error_message, install_latest_version, export_config, database_helper, config, migrate_database, Config, compare_download_diff
from isisdl.version import __version__


def print_version() -> None:
    print(f"""isisdl version {__version__}

Running on {"MacOS" if is_macos else "Windows" if is_windows else "Linux"}
This is{"" if is_static else " not"} the compiled version

working directory: {working_dir_location}
python executable: {python_executable}

database_version = {Config.default("database_version")}
{has_ffmpeg = }
{forbidden_chars = }
{fstype = }
""")


def _main() -> None:
    if is_first_time:
        print("""
It seems as if this is your first time executing isisdl. Welcome 💖

I will guide you through a short configuration phase of about 5min.
It is recommended that you read these options carefully.

You may simply press the Enter key to accept the default.

If you wish to re-configure me, run `isisdl --init` or `isisdl --config`.


Please press enter to continue.
""")
        input()
        init_wizard()
        config_wizard()
        sync_database.main()

    elif database_helper.get_database_version() < config.default("database_version"):
        if migrate_database() is False:
            sys.exit(1)

        sys.exit(0)

    elif args.version:
        print_version()
        sys.exit(0)

    acquire_file_lock_or_exit()

    if args.init:
        init_wizard()
        sys.exit(0)

    elif args.config:
        config_wizard()
        sys.exit(0)

    elif not is_windows and args.export_config:
        print("Exporting current configuration ...")
        export_config()
        sys.exit(0)

    elif args.delete_bad_urls:
        print("Deleting bad urls ...")
        database_helper.delete_bad_urls()
        sys.exit(0)

    if not is_online:
        print("I cannot establish an internet connection.")
        sys.exit(1)

    install_latest_version()

    if args.update:
        print("No new update available ... (cricket sounds)")
        sys.exit(0)

    elif args.sync:
        sync_database.main()
        sys.exit(0)

    elif args.compress:
        compress.main()
        sys.exit(0)

    elif args.download_diff:
        compare_download_diff()
        sys.exit(0)

    # elif args.subscribe:
    #    print("Due to legal reasons, this is currently not supported. :(")
    #    sys.exit(0)

    #         print("""Attention:
    # This option will lead to you subscribing to *every* publicly available ISIS course.
    #
    # Subscribing will be quite fast 10-20s, but unsubscribing takes a fe-minutes.
    # This behaviour is due to the fact that the API to unsubscribe from courses
    # is not yet implemented. (https://tracker.moodle.org/browse/MDL-64255)
    #
    # Please press enter to continue.
    # """)
    #
    #         input()
    #         subscribe_to_all_courses()
    #         sys.exit(0)

    # elif args.unsubscribe:
    #     print("Due to legal reasons, this is currently not supported. :(")
    #     sys.exit(0)

    # unsubscribe_from_courses()
    # sys.exit(0)

    else:
        # Main routine
        CourseDownloader().start()
        print("\nDone! Have a nice day ^.^")


def main() -> None:
    try:
        _main()
    except Exception as ex:
        generate_error_message(ex)


#   Change Database → Version 1.4
#       Make the size attribute not mandatory for a file
#           → Logger looses the ability to report total number of bytes available  (Done)
#           → MediaContainer can't be compared with __gt__ → TODO: what does this cause? → Tests start failing in chop_down_size
#           → Loose the ability to _always_ check if a file exists → if a file does not have a size, it is not downloaded
<<<<<<< HEAD
#           → checking for conflict will be _way_ harder → TODO: How to solve? Videos at least have a video length size → Maybe use that?
#           → DownloadStatus won't have an ETA, Not necessarily: One could average bitrates from videos and estimate _a_ ETA. It, however will not be really good.
=======
#           → checking for conflict will be _way_ harder → TODO: How to solve? Videos at least have a video length size → Maybe use that?  (Done)
#           → DownloadStatus won't have an ETA, Not necessarily: One could average bitrates from videos and estimate _a_ ETA. It, however will not be really good.  (Done)
>>>>>>> 3e861f29
#           → Syncing the Database will be of lower quality: Ignore all Documents and only restore the videos: Their name / url is the SHA-Sum of their content.
#           → If we don't know the file size but have to know if to download do it iff `online_file_size === disk_file_size`
#
#       is_corrupted attribute change  (Done)
#           → Note the last time checked and retry the url based on an exponential backoff strategy
#
#       Remove the path attribute  (Done)
#           → Make the path of a file entirely dynamic and dependant on the configured state.
#             This should lead to a seamless migration of the directory when changing it's name.
#             This also enables easy renaming of courses and deselecting of the subdir option, assuming the directories have been moved accordingly.
#
#       No more json strings  (Done)
#           → Extra table for user configuration
#
#       Make storing your password more secure  (Done)
#           → Achieved by generating a random master password + random salt and store it in the database.
#             This enables for greater security since 1 table is all that is needed in order to crack multiple passwords
#
<<<<<<< HEAD
#       Add a new MediaType Link
=======
#       Add a new MediaType Link  (Done)
>>>>>>> 3e861f29
#           → There has to be a property that is the same across the links
#               Could download_url be good for this?
#           After the introduction it could be checked if all checksums are unique
#
#       Verify the database state on every startup by iterating over all files + sizes and raising an error if the size and checksum don't match
#
#       Database Sync: Don't delete files from a course where they cant be downloaded anymore.
#
#       These changes imply the following
#           → Don't check any URL's that are not extern
#           →

# More Visualisation:
#

# TODO:
#
#   Check how many urls requested multiple times
#
#   Calculate the number of threads to use dynamically
#
#   Check what isisdl is doing after building request cache → why is it so slow in valgrind?
#
#   Auto-detect archived courses and not download them
#
#   Argcomplete
#       https://pypi.org/project/argcomplete/
#       qmk can also do this
#   → Seems kinda hard / shitty to use
#
#   Compare program to check diffs against isia-tub
#       → More content
#
#   Throttling does not work when imposed via config ??
#
#   When exiting show exact done in.
#
#   When no new discovered files then don't show None but instead don't print anything at all.
#
#   Better course targeting mechanism by first downloading those where you have participated
#
#   Fix bug when first starting then it looks like stream
#
#   In Windows one could also create a `~/.config/` directory. Since the typical windows user never views their home directory, this could be fine.
#
#   Download zip files
<<<<<<< HEAD

=======
>>>>>>> 3e861f29


# Maybe TODO
#
#   fixing / bug hunting the compress
#
#   Have a variable for posix and linux
#
#   Static builds from github runners
#
#   Wiki tutorial for streaming


if __name__ == "__main__":
    main()<|MERGE_RESOLUTION|>--- conflicted
+++ resolved
@@ -141,15 +141,9 @@
 #           → Logger looses the ability to report total number of bytes available  (Done)
 #           → MediaContainer can't be compared with __gt__ → TODO: what does this cause? → Tests start failing in chop_down_size
 #           → Loose the ability to _always_ check if a file exists → if a file does not have a size, it is not downloaded
-<<<<<<< HEAD
-#           → checking for conflict will be _way_ harder → TODO: How to solve? Videos at least have a video length size → Maybe use that?
-#           → DownloadStatus won't have an ETA, Not necessarily: One could average bitrates from videos and estimate _a_ ETA. It, however will not be really good.
-=======
 #           → checking for conflict will be _way_ harder → TODO: How to solve? Videos at least have a video length size → Maybe use that?  (Done)
 #           → DownloadStatus won't have an ETA, Not necessarily: One could average bitrates from videos and estimate _a_ ETA. It, however will not be really good.  (Done)
->>>>>>> 3e861f29
 #           → Syncing the Database will be of lower quality: Ignore all Documents and only restore the videos: Their name / url is the SHA-Sum of their content.
-#           → If we don't know the file size but have to know if to download do it iff `online_file_size === disk_file_size`
 #
 #       is_corrupted attribute change  (Done)
 #           → Note the last time checked and retry the url based on an exponential backoff strategy
@@ -166,11 +160,7 @@
 #           → Achieved by generating a random master password + random salt and store it in the database.
 #             This enables for greater security since 1 table is all that is needed in order to crack multiple passwords
 #
-<<<<<<< HEAD
-#       Add a new MediaType Link
-=======
 #       Add a new MediaType Link  (Done)
->>>>>>> 3e861f29
 #           → There has to be a property that is the same across the links
 #               Could download_url be good for this?
 #           After the introduction it could be checked if all checksums are unique
@@ -217,10 +207,6 @@
 #   In Windows one could also create a `~/.config/` directory. Since the typical windows user never views their home directory, this could be fine.
 #
 #   Download zip files
-<<<<<<< HEAD
-
-=======
->>>>>>> 3e861f29
 
 
 # Maybe TODO
